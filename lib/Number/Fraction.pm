=encoding utf8

=head1 NAME

Number::Fraction - Perl extension to model fractions

=head1 SYNOPSIS

  use Number::Fraction;

  my $f1 = Number::Fraction->new(1, 2);
  my $f2 = Number::Fraction->new('1/2');
  my $f3 = Number::Fraction->new($f1); # clone
  my $f4 = Number::Fraction->new; # 0/1

or

  use Number::Fraction ':constants';

  my $f1 = '1/2';
  my $f2 = $f1;

  my $one = $f1 + $f2;
  my $half = $one - $f1;
  print $half; # prints '1/2'

or some famous examples from Ovid or the perldoc

  use Number::Fraction ':constants';

  print '0.1' + '0.2' - '0.3';
  # except for perl6, this is the usual suspect 5.55111512312578e-17
  # times the mass of the sun, this would be the size of Mount Everest
  # just a small rounding difference

  my $f1 = Number::Fraction->new(-6.725);
  my $f2 = Number::Fraction->new( 0.025);
  print int $f1/$f2;
  # the correct -269, no internal  -268.99999999999994315658

and as of the lates release with unicode support

  my $f1 = Number::Fraction->new('3½');
  my $f2 = Number::Fraction->new(4.33);

  my $f0 = $f1 * $f2;

  print $f0->to_simple; # 15⅙

and for those who love pie

  print '3.14159265359'->nearest(1 ..   10)->to_unicode_mixed  # 3¹⁄₇

  print '3.14159265359'->nearest(1 .. 1000)->to_unicode_string # ³⁵⁵⁄₁₁₃

=head1 ABSTRACT

Number::Fraction is a Perl module which allows you to work with fractions
in your Perl programs.

=head1 DESCRIPTION

Number::Fraction allows you to work with fractions (i.e. rational
numbers) in your Perl programs in a very natural way.

It was originally written as a demonstration of the techniques of
overloading.

If you use the module in your program in the usual way

  use Number::Fraction;

you can then create fraction objects using C<Number::Fraction->new> in
a number of ways.

  my $f1 = Number::Fraction->new(1, 2);

creates a fraction with a numerator of 1 and a denominator of 2.

  my $fm = Number::Fraction->new(1, 2, 3);

creates a fraction from an integer of 1, a numerator of 2 and a denominator
of 3; which results in a fraction of 5/3 since fractions are normalised.

  my $f2 = Number::Fraction->new('1/2');

does the same thing but from a string constant.

  my $f3 = Number::Fraction->new($f1);

makes C<$f3> a copy of C<$f1>

  my $f4 = Number::Fraction->new; # 0/1

creates a fraction with a denominator of 0 and a numerator of 1.

If you use the alterative syntax of

  use Number::Fraction ':constants';

then Number::Fraction will automatically create fraction objects from
string constants in your program. Any time your program contains a
string constant of the form C<\d+/\d+> then that will be automatically
replaced with the equivalent fraction object. For example

  my $f1 = '1/2';

Having created fraction objects you can manipulate them using most of the
normal mathematical operations.

  my $one = $f1 + $f2;
  my $half = $one - $f1;

Additionally, whenever a fraction object is evaluated in a string
context, it will return a string in the format x/y. When a fraction
object is evaluated in a numerical context, it will return a floating
point representation of its value.

Fraction objects will always "normalise" themselves. That is, if you
create a fraction of '2/4', it will silently be converted to '1/2'.

=head2 Mixed Fractions and Unicode Support

Since version 3.0 the interpretation of strings and constants has been
enriched with a few features for mixed fractions and Unicode characters.

Number::Fraction now recognises a more Perlish way of entering mixed
fractions which consist of an integer-part and a fraction in the form of
C<\d+_\d+/\d+>. For example

  my $mixed = '2_3/4'; # two and three fourths, stored as 11/4

or

  my $simple = '2½'; # two and a half, stored as 5/2

Mixed fractions, either in Perl notation or with Unicode fractions can
be negative, prepending it with a minus-sign.

  my $negative = '-⅛'; # minus one eighth

=head2 Experimental Support for Exponentiation

Version 1.13 of Number::Fraction adds experimental support for exponentiation
operations. Version 3 has extended support and returns a Number::Fraction

It does a lot of cheating, but can give very useful results. And for now will
try to make a real number into a Number::Fraction if that real does not have a
power of ten component (like 1.234e45, thes numbers will simply fail). Such that

  ('5⅞' ** '1¼') ** '⅘'

will produce stil the right fraction!

In a future version, I might use automatic rounding to a optional accuracy, so
that it also works for less forged examples as the above. One could still use
C<nearest> to find the nearest fraction to the result of the previous
computation.

For example:

  '1/2' ** 2 #   Returns a Number::Fraction ('1/4')
  '2/1' ** '2/1' Returns a Number::Fraction ('4/1')
  '2/1' ** '1/2' Returns a real number (1.414213)
   0.5  ** '2/1' Returns a Number::Fraction ('1/4')
   0.25 ** '1/2' Returns a Number::Fraction ('1/2')

=head2 Version 2: Now With Added Moose

Version 2 of Number::Fraction has been reimplemented using Moose. You should
see very little difference in the way that the class works. The only difference
I can see is that C<new> used to return C<undef> if it couldn't create a valid
object from its arguments, it now dies. If you aren't sure of the values that
are being passed into the constructor, then you'll want to call it within an
C<eval { ... }> block (or using something equivalent like L<Try::Tiny>).

=head1 METHODS

=cut

package Number::Fraction;

use 5.006;
use strict;
use warnings;

use Carp;
use Moose;

our $VERSION = '2.01';

our $_mixed = 0;

our $MIXED_SEP = "\N{U+00A0}"; # NO-BREAK SPACE

use overload
  q("")    => 'to_string',
  '0+'     => 'to_num',
  '+'      => 'add',
  '*'      => 'mult',
  '-'      => 'subtract',
  '/'      => 'div',
  '**'     => 'exp',
  'abs'    => 'abs',
  '<'      => '_frac_lt',
  '>'      => '_frac_gt',
  '<=>'    => '_frac_cmp',
  fallback => 1;

my %_const_handlers = (
  q => sub {
    my $f = eval { __PACKAGE__->new($_[0]) };
    return $_[1] if $@;
    return $f;
  }
);

=head2 import

Called when module is C<use>d. Use to optionally install constant
handler.

=cut

sub import {
    my %args = map { $_ => 1 } @_;
    $_mixed = 1 $args{':mixed'};
    overload::constant %_const_handlers if $args{':constants'};
}

=head2 unimport

Be a good citizen and uninstall constant handler when caller uses
C<no Number::Fraction>.

=cut

sub unimport {
  overload::remove_constant(q => undef);
  $_mixed = undef;
}

has num => (
  is  => 'rw',
  isa => 'Int',
);

has den => (
  is  => 'rw',
  isa => 'Int',
);

=head2 BUILDARGS

Parameter massager for Number::Fraction object. Takes the following kinds of
parameters:

=over 4

=item *

A single Number::Fraction object which is cloned.

=item *

A string in the form 'x/y' where x and y are integers. x is used as the
numerator and y is used as the denominator of the new object.

A string in the form 'a_b/c' where a,b and c are integers.
The numerator will be equal to a*c+b!
and c is used as the denominator of the new object.

=item *

Three integers which are used as the integer, numerator and denominator of the
new object.

In order for this to work in version 2.x,
one needs to enable 'mixed' fractions:

  use Number::Fractions ':mixed';

This will be the default behaviour in version 3.x;
when not enabled in version 2.x it will omit a warning to revise your code.

=item *

Two integers which are used as the numerator and denominator of the
new object.

=item *

A single integer which is used as the numerator of the the new object.
The denominator is set to 1.

=item *

No arguments, in which case a numerator of 0 and a denominator of 1
are used.

=item *

Note

As of version 2.1 it no longer allows for an array of four or more integer.
Before then, it would simply pass in the first two integers. Version 2.1 allows
for three integers (when using C<:mixed>) and issues a warning when more then
two parameters are passed.
Starting with version 3, it will die as it is seen as an error to pass invalid
input.

=back

Dies if a Number::Fraction object can't be created.

=cut
<<<<<<< HEAD

our @_vulgar_fractions = (
  {regexp=> qr|^(?<sign>-?)(?<int>[0-9]+)?\N{U+00BC}\z|, num=>1, den=>4},
  {regexp=> qr|^(?<sign>-?)(?<int>[0-9]+)?\N{U+00BD}\z|, num=>1, den=>2},
  {regexp=> qr|^(?<sign>-?)(?<int>[0-9]+)?\N{U+00BE}\z|, num=>3, den=>4},
  {regexp=> qr|^(?<sign>-?)(?<int>[0-9]+)?\N{U+2153}\z|, num=>1, den=>3},
  {regexp=> qr|^(?<sign>-?)(?<int>[0-9]+)?\N{U+2154}\z|, num=>2, den=>3},
  {regexp=> qr|^(?<sign>-?)(?<int>[0-9]+)?\N{U+2155}\z|, num=>1, den=>5},
  {regexp=> qr|^(?<sign>-?)(?<int>[0-9]+)?\N{U+2156}\z|, num=>2, den=>5},
  {regexp=> qr|^(?<sign>-?)(?<int>[0-9]+)?\N{U+2157}\z|, num=>3, den=>5},
  {regexp=> qr|^(?<sign>-?)(?<int>[0-9]+)?\N{U+2158}\z|, num=>4, den=>5},
  {regexp=> qr|^(?<sign>-?)(?<int>[0-9]+)?\N{U+2159}\z|, num=>1, den=>6},
  {regexp=> qr|^(?<sign>-?)(?<int>[0-9]+)?\N{U+215A}\z|, num=>5, den=>6},
  {regexp=> qr|^(?<sign>-?)(?<int>[0-9]+)?\N{U+215B}\z|, num=>1, den=>8},
  {regexp=> qr|^(?<sign>-?)(?<int>[0-9]+)?\N{U+215C}\z|, num=>3, den=>8},
  {regexp=> qr|^(?<sign>-?)(?<int>[0-9]+)?\N{U+215D}\z|, num=>5, den=>8},
  {regexp=> qr|^(?<sign>-?)(?<int>[0-9]+)?\N{U+215E}\z|, num=>7, den=>8},
);

our %_vulgar_codepoints = (
    '1/4'   => "\N{U+00BC}",
    '1/2'   => "\N{U+00BD}",
    '3/4'   => "\N{U+00BE}",
    '1/3'   => "\N{U+2153}",
    '2/3'   => "\N{U+2154}",
    '1/5'   => "\N{U+2155}",
    '2/5'   => "\N{U+2156}",
    '3/5'   => "\N{U+2157}",
    '4/5'   => "\N{U+2158}",
    '1/6'   => "\N{U+2159}",
    '5/6'   => "\N{U+215A}",
    '1/8'   => "\N{U+215B}",
    '3/8'   => "\N{U+215C}",
    '5/8'   => "\N{U+215D}",
    '7/8'   => "\N{U+215E}",
);
=======
>>>>>>> a800c013

around BUILDARGS => sub {
  my $orig = shift;
  my $class = shift;
  if (@_ > 3) {
    carp "Revise your code: too many arguments will raise an exception";
  }
  if (@_ == 3) {
    if ( $_mixed ) {
      die "integer, numerator and denominator need to be integers"
        unless $_[0] =~ /^-?[0-9]+\z/
           and $_[1] =~ /^-?[0-9]+\z/
           and $_[2] =~ /^-?[0-9]+\z/;

      return $class->$orig({ num => $_[0] * $_[2] + $_[1], den => $_[2] });
    }
    else {
      carp "Revise your code: 3 arguments will become mixed-fraction feature!";
    }
  }
  if (@_ >= 2) {
    die "numerator and denominator both need to be integers"
      unless $_[0] =~ /^-?[0-9]+\z/ and $_[1] =~ /^-?[0-9]+\z/;
    # fix: regex string representation and the real number can be different
    my $num = sprintf( "%.0f", $_[0]);
    my $den = sprintf( "%.0f", $_[1]);
    return $class->$orig({ num => $num, den => $den });
  } elsif (@_ == 1) {
    if (ref $_[0]) {
      if (UNIVERSAL::isa($_[0], $class)) {
        return $class->$orig({ num => $_[0]->{num}, den => $_[0]->{den} });
      } else {
        die "Can't make a $class from a ", ref $_[0];
      }
    }

    for (@_vulgar_fractions) { # provides $_->{num} and $_->{den}
      if ($_[0] =~ m/$_->{regexp}/ ) {
        return $class->$orig({
            num => (defined $+{int} ? $+{int} : 0) * $_->{den} + $_->{num},
            den => ($+{sign} eq '-') ? $_->{den} * -1 : $_->{den},
            }
        );
      }
    }

    # check for unicode mixed super/sub scripted strings
    if ($_[0] =~ m|
         ^
         (?<sign>-?)
         (?<int>[0-9]+)?
         (?<num>[\N{U+2070}\N{U+00B9}\N{U+00B2}\N{U+00B3}\N{U+2074}-\N{U+207B}]+)
         \N{U+2044} # FRACTION SLASH
         (?<den>[\N{U+2080}-\N{U+208B}]+)
         \z
         |x ) {
      my $num = _sup_to_basic($+{num});
      my $den = _sub_to_basic($+{den});
      return $class->$orig({
        num => (defined $+{int} ? $+{int} : 0) * $den + $num,
        den => ($+{sign} eq '-') ? $den * -1 : $den,
        }
      );
    }

    # check for floating point
    elsif ($_[0] =~ m|
        ^
        (?<sign>-?)
        (?<int>[0-9]+)?
        [.,] # yep, lets do bdecimal point or comma
        (?<num>[0-9]+)
        \z
        |x ) {
      my $num = $+{num};
      my $den = 10 ** length($+{num});
      return $class->$orig({
        num => (defined $+{int} ? $+{int} : 0) * $den + $num,
        den => ($+{sign} eq '-') ? $den * -1 : $den,
        }
      );
    }

    if ($_[0] =~ m|^(-?)([0-9]+)[_ \N{U+00A0}]([0-9]+)/([0-9]+)\z|) {
        return $class->$orig({
          num => $2 * $4 + $3,
          den=> ($1 eq '-') ? $4 * -1 : $4}
        );
    } elsif ($_[0] =~ m|^(-?[0-9]+)(?:/(-?[0-9]+))?\z|) {
        return $class->$orig({ num => $1, den => ( defined $2 ? $2 : 1) });
    } else {
        die "Can't make fraction out of $_[0]\n";
    }
  } else {
    return $class->$orig({ num => 0, den => 1 });
  }
};

=head2 BUILD

Object initialiser for Number::Fraction. Ensures that fractions are in a
normalised format.

=cut

sub BUILD {
  my $self = shift;
  die "Denominator can't be equal to zero" if $self->{den} == 0;
  $self->_normalise;
}

sub _normalise {
  my $self = shift;

  my $hcf = _hcf($self->{num}, $self->{den});

  for (qw/num den/) {
    $self->{$_} /= $hcf;
  }

  if ($self->{den} < 0) {
    for (qw/num den/) {
      $self->{$_} *= -1;
    }
  }
}

=head2 to_string

Returns a string representation of the fraction in the form
"numerator/denominator".

=cut

sub to_string {
  my $self = shift;

  return $self->{num} if $self->{den} == 1;
  return $self->{num} . '/' . $self->{den};
}


=head2 to_mixed

Returns a string representation of the fraction in the form
"integer numerator/denominator".

=cut

sub to_mixed {
  my $self = shift;

  return $self->{num} if $self->{den} == 1;

  my $sgn = $self->{num} * $self->{den} < 0 ? '-' : '';
  my $abs = $self->abs;
  my $int = int($abs->{num} / $abs->{den});
  $int = $int ? $int . $MIXED_SEP : '';

  return $sgn . $int . $abs->fract->to_string;
}


=head2 to_unicode_string

Returns a string representation of the fraction in the form
"superscript numerator / subscript denominator".
A Unicode 'FRACTION SLASH' is used instead of a normal slash.

=cut

sub to_unicode_string {
  return _to_unicode(shift->to_string);
}


=head2 to_unicode_mixed

Returns a string representation of the fraction in the form
"integer superscript numerator / subscript denominator".
A Unicode 'FRACTION SLASH' is used instead of a normal slash.

=cut

sub to_unicode_mixed {
  return _to_unicode(shift->to_mixed);
}


=head2 to_halfs

=head2 to_quarters

=head2 to_eights

=head2 to_thirds

=head2 to_sixths

=head2 to_fifths

Returns a string representation as a mixed fraction, rounded to the nearest
possible 'half', 'quarter' ... and so on.

=cut

sub to_halfs    { return shift->to_simple(2) }

sub to_thirds   { return shift->to_simple(3) }

sub to_quarters { return shift->to_simple(4) }

sub to_fifths   { return shift->to_simple(5) }

sub to_sixths   { return shift->to_simple(6) }

sub to_eights   { return shift->to_simple(8) }

=head2 to_simple

Returns a string representation as a mixed fraction, rounded to the nearest
possible to any of the above mentioned standard fractions. NB ⅐, ⅑ or ⅒ are not
being used.

Optionally, one can pass in a list of well-known denominators (2, 3, 4, 5, 6, 8)
to choose wich fractions can be used.

=cut

sub to_simple {
  my $self = shift;
  my @denominators = @_;

  @denominators = ( 2, 3, 4, 5, 6, 8) unless @denominators;

  my $near = $self->nearest(@denominators);

  return $near->{num} if $near->{den} == 1;

  my $sgn = $near->{num} * $near->{den} < 0 ? '-' : '';
  my $abs = $near->abs;
  my $key = $abs->fract->to_string;
  my $frc = $_vulgar_codepoints{$key};
  unless ( $frc ) {
    carp "not a recognize unicode fraction symbol [$key]\n";
    return $near->to_unicode_mixed;
  }
  my $int = int($abs->{num} / $abs->{den}) || '';

  return $sgn . $int . $frc;
}

=head2 to_num

Returns a numeric representation of the fraction by calculating the sum
numerator/denominator. Normal caveats about the precision of floating
point numbers apply.

=cut

sub to_num {
  my $self = shift;

  return $self->{num} / $self->{den};
}

=head2 add

Add a value to a fraction object and return a new object representing the
result of the calculation.

The first parameter is a fraction object. The second parameter is either
another fraction object or a number.

=cut

sub add {
  my ($l, $r, $rev) = @_;

  if (ref $r) {
    if (UNIVERSAL::isa($r, ref $l)) {
      return (ref $l)->new($l->{num} * $r->{den} + $r->{num} * $l->{den},
                           $r->{den} * $l->{den});
    } else {
      croak "Can't add a ", ref $l, " to a ", ref $l;
    }
  } else {
    if ($r =~ /^[-+]?\d+$/) {
      return $l + (ref $l)->new($r, 1);
    } else {
      return $l->to_num + $r;
    }
  }
}

=head2 mult

Multiply a fraction object by a value and return a new object representing
the result of the calculation.

The first parameter is a fraction object. The second parameter is either
another fraction object or a number.

=cut

sub mult {
  my ($l, $r, $rev) = @_;

  if (ref $r) {
    if (UNIVERSAL::isa($r, ref $l)) {
      return (ref $l)->new($l->{num} * $r->{num},
                           $l->{den} * $r->{den});
    } else {
      croak "Can't multiply a ", ref $l, " by a ", ref $l;
    }
  } else {
    if ($r =~ /^[-+]?\d+$/) {
      return $l * (ref $l)->new($r, 1);
    } else {
      return $l->to_num * $r;
    }
  }
}

=head2 subtract

Subtract a value from a fraction object and return a new object representing
the result of the calculation.

The first parameter is a fraction object. The second parameter is either
another fraction object or a number.

=cut

sub subtract {
  my ($l, $r, $rev) = @_;

  if (ref $r) {
    if (UNIVERSAL::isa($r, ref $l)) {
      return (ref $l)->new($l->{num} * $r->{den} - $r->{num} * $l->{den},
                           $r->{den} * $l->{den});
    } else {
      croak "Can't subtract a ", ref $l, " from a ", ref $l;
    }
  } else {
    if ($r =~ /^[-+]?\d+$/) {
      $r = (ref $l)->new($r, 1);
      return $rev ? $r - $l : $l - $r;
    } else {
      return $rev ? $r - $l->to_num : $l->to_num - $r;
    }
  }
}

=head2 div

Divide a fraction object by a value and return a new object representing
the result of the calculation.

The first parameter is a fraction object. The second parameter is either
another fraction object or a number.

=cut

sub div {
  my ($l, $r, $rev) = @_;

  if (ref $r) {
    if (UNIVERSAL::isa($r, ref $l)) {
      die "FATAL ERROR: Division by zero" if $r->{num} == 0;
      return (ref $l)->new($l->{num} * $r->{den},
                           $l->{den} * $r->{num});
    } else {
      croak "Can't divide a ", ref $l, " by a ", ref $l;
    }
  } else {
    if ($r =~ /^[-+]?\d+$/) {
      $r = (ref $l)->new($r, 1);
      return $rev ? $r / $l : $l / $r;
    } else {
      return $rev ? $r / $l->to_num : $l->to_num / $r;
    }
  }
}

=head2 exp

Raise a Number::Fraction object to a power.

The first argument is a number fraction object. The second argument is
another Number::Fraction object or a number. It will try to compute another new
Number::Fraction object. This may fail if either numerator or denominator of the
new one are getting too big. In such case the value returned is a real number.

=cut

sub exp {
  my ($l, $r, $rev) = @_;

  if ($rev) {
    my $f = eval {
      (ref $l)->new($r)
    };
    return $f ** $l unless $@;
    return $r ** $l->to_num;
<<<<<<< HEAD
=======
  }

  if (UNIVERSAL::isa($r, ref $l)) {
    if ($r->{den} == 1) {
      return $l ** $r->to_num;
    } else {
      return $l->to_num ** $r->to_num;
    }
  } elsif ($r =~ /^[-+]?\d+$/) {
    return (ref $l)->new($l->{num} ** $r, $l->{den} ** $r);
  } else {
    croak "Can't raise $l to the power $r\n";
>>>>>>> a800c013
  }

  my $expn = UNIVERSAL::isa($r, ref $l) ? $r->to_num : $r;
  my $pure = eval {
    # this is cheating, works when numerator and denominator look like integers
    (ref $l)->new( $l->{num} ** $expn, $l->{den} ** $expn )
  };
  return $pure unless $@;
  my $real = eval { $l->to_num ** $expn }; # real errors, like $expn is NaN
  croak "Can't raise $l to the power $r\n" if $@;
  my $fake = eval { (ref $l)->new($real) }; # overflow from int to float
  return $fake unless $@;
  return $real;
}

=head2 abs

Returns a copy of the given object with both the numerator and
denominator changed to positive values.

=cut

sub abs {
  my $self = shift;

  return (ref $self)->new(abs($self->{num}), abs($self->{den}));
}

sub fract {
  my $self = shift;

  my $num = ($self->{num} <=> 0) * (CORE::abs($self->{num}) % $self->{den});
  return (ref $self)->new($num, $self->{den});
}

sub int {
  my $self = shift;

  return (ref $self)->new(CORE::int($self->{num}/$self->{den}), 1);
}

# _frac_lt does the 'right thing' instead of numifying the fraction, it does
# what basic arithmetic dictates, make the denominators the same!
#
# one could forge fractions that would lead to bad floating points

sub _frac_lt {
  my ($l, $r, $rev ) = @_;
  my ($l_cnt, $r_cnt);
  if (UNIVERSAL::isa($r, ref $l)) {
    $l_cnt = $l->{num} * CORE::abs $r->{den} * ($l->{den} <=> 0);
    $r_cnt = $r->{num} * CORE::abs $l->{den} * ($r->{den} <=> 0);
  } else {
    $l_cnt = $l->{num} *         1           * ($l->{den} <=> 0);
    $r_cnt = $r        * CORE::abs $l->{den} * ($r        <=> 0);
  }
  return ( $l_cnt <  $r_cnt ) unless $rev;
  return ( $l_cnt >= $r_cnt );
}

sub _frac_gt {
  my ($l, $r, $rev ) = @_;
  my ($l_cnt, $r_cnt);
  if (UNIVERSAL::isa($r, ref $l)) {
    $l_cnt = $l->{num} * CORE::abs $r->{den} * ($l->{den} <=> 0);
    $r_cnt = $r->{num} * CORE::abs $l->{den} * ($r->{den} <=> 0);
  } else {
    $l_cnt = $l->{num} *         1           * ($l->{den} <=> 0);
    $r_cnt = $r        * CORE::abs $l->{den} * ($r        <=> 0);
  }
  return ( $l_cnt >  $r_cnt ) unless $rev;
  return ( $l_cnt <= $r_cnt );
}

sub _frac_cmp {
  return -1 if _frac_lt(@_);
  return +1 if _frac_gt(@_);
  return  0;
} # _frac_cmp

=head2 nearest

Takes a list of integers and creates a new Number::Fraction object nearest to
a fraction with a deniminator from that list.

=cut

sub nearest {
  my $self = shift;
  return $self if $self->{den} ==1;
  my @denominators = @_;
  die "Missing list of denominators" if not @denominators;

  my $frc = (ref $self)->new;
  foreach my $den ( @denominators ) {
    my $num = sprintf( "%.0f", $self->mult($den) );
    if ( (
      CORE::abs( $self->{num}*$frc->{den} - $frc->{num}*$self->{den} ) * $den
      -
      CORE::abs( $self->{num}*$den - $num*$self->{den} ) * $frc->{den}
      ) > 0 ) {
        $frc->{num} = $num;
        $frc->{den} = $den;
    }
  }
  return $frc;
}

sub _hcf {
  my ($x, $y) = @_;

  ($x, $y) = ($y, $x) if $y > $x;

  return $x if $x == $y;

  while ($y) {
    ($x, $y) = ($y, $x % $y);
  }

  return $x;
}

<<<<<<< HEAD
# translating back and forth between basic digits and sup- or sub-script

sub _sup_to_basic {
  $_ = shift; tr/\N{U+2070}\N{U+00B9}\N{U+00B2}\N{U+00B3}\N{U+2074}-\N{U+207E}/0-9+\-=()/; return $_;
}

sub _sub_to_basic {
  $_ = shift; tr/\N{U+2080}-\N{U+208E}/0-9+\-=()/; return $_;
}

sub _basic_to_sup {
  $_ = shift; tr/0-9+\-=()/\N{U+2070}\N{U+00B9}\N{U+00B2}\N{U+00B3}\N{U+2074}-\N{U+207E}/; return $_;
}

sub _basic_to_sub {
  $_ = shift; tr/0-9+\-=()/\N{U+2080}-\N{U+208E}/; return $_;
}

# turn a basic string into one using sup- and sub-script characters
sub _to_unicode {
  if ($_[0] =~ m|^(?<sign>-?)(?<num>\d+)/(?<den>\d+)$|) {
    my $num = _basic_to_sup($+{num});
    my $den = _basic_to_sub($+{den});
    return ($+{sign} ? "\N{U+207B}" : '') . $num . "\N{U+2044}" . $den;
  }
  if ($_[0] =~ m|^(?<sign>-?)(?<int>\d+)$MIXED_SEP(?<num>\d+)/(?<den>\d+)$|) {
    my $num = _basic_to_sup($+{num});
    my $den = _basic_to_sub($+{den});
    return $+{sign} . $+{int} . $num . "\N{U+2044}" . $den;
  }
  if ($_[0] =~ m|^(?<sign>-?)(?<int>\d+)$|) {
    return $+{sign} . $+{int}; # Darn, this is just what we got!
  }
  return;
}


=======
no Moose;
>>>>>>> a800c013
__PACKAGE__->meta->make_immutable;

1;
__END__

=head2 EXPORT

None by default.

=head1 SEE ALSO

perldoc overload

=head1 AUTHOR

Dave Cross, E<lt>dave@mag-sol.comE<gt>

=head1 COPYRIGHT AND LICENSE

Copyright 2002-8 by Dave Cross

This library is free software; you can redistribute it and/or modify
it under the same terms as Perl itself.

=cut
<|MERGE_RESOLUTION|>--- conflicted
+++ resolved
@@ -314,7 +314,6 @@
 Dies if a Number::Fraction object can't be created.
 
 =cut
-<<<<<<< HEAD
 
 our @_vulgar_fractions = (
   {regexp=> qr|^(?<sign>-?)(?<int>[0-9]+)?\N{U+00BC}\z|, num=>1, den=>4},
@@ -351,8 +350,6 @@
     '5/8'   => "\N{U+215D}",
     '7/8'   => "\N{U+215E}",
 );
-=======
->>>>>>> a800c013
 
 around BUILDARGS => sub {
   my $orig = shift;
@@ -758,8 +755,6 @@
     };
     return $f ** $l unless $@;
     return $r ** $l->to_num;
-<<<<<<< HEAD
-=======
   }
 
   if (UNIVERSAL::isa($r, ref $l)) {
@@ -772,7 +767,6 @@
     return (ref $l)->new($l->{num} ** $r, $l->{den} ** $r);
   } else {
     croak "Can't raise $l to the power $r\n";
->>>>>>> a800c013
   }
 
   my $expn = UNIVERSAL::isa($r, ref $l) ? $r->to_num : $r;
@@ -895,7 +889,6 @@
   return $x;
 }
 
-<<<<<<< HEAD
 # translating back and forth between basic digits and sup- or sub-script
 
 sub _sup_to_basic {
@@ -933,9 +926,7 @@
 }
 
 
-=======
 no Moose;
->>>>>>> a800c013
 __PACKAGE__->meta->make_immutable;
 
 1;
