use Test::More;
use Number::Fraction ':constants';
use utf8;

my $f = '1/2';
my $f2 = '1/16';
my $f3 = '2/1';

is($f ** 2, '1/4', 'Raising Number::Fraction to an integer power');
is($f ** 3, '1/8', 'Raising Number::Fraction to another interger power');
is(4 ** $f, 2, 'Raising an integer to a Number::Fraction');
<<<<<<< HEAD
is($f2 ** $f, 0.25, 'Raising a Number::Fraction to a Number::Fraction');
is($f ** $f3, '1/4', 'Raising a Number::Fraction to a Number::Fraction that is really an integer');
=======
is($f2 ** $f, '1/4', 'Raising a Number::Fraction to a Number::Fraction');
is($f ** $f3, '1/4', 'Raising a Number::Fraction to a Number::Fraction that is really an integer');
is($f2 ** 0.5, '1/4', 'Raising a Number::Fraction to a float');
is('27/8' ** '2/3', '9/4', 'Raising a Number::Fraction to an interesting Number::Fraction');
is(0.25 ** '½', '1/2', 'Raising a nice decimal to a Number::Fraction');
>>>>>>> ed22a9d1

done_testing();<|MERGE_RESOLUTION|>--- conflicted
+++ resolved
@@ -9,15 +9,11 @@
 is($f ** 2, '1/4', 'Raising Number::Fraction to an integer power');
 is($f ** 3, '1/8', 'Raising Number::Fraction to another interger power');
 is(4 ** $f, 2, 'Raising an integer to a Number::Fraction');
-<<<<<<< HEAD
-is($f2 ** $f, 0.25, 'Raising a Number::Fraction to a Number::Fraction');
-is($f ** $f3, '1/4', 'Raising a Number::Fraction to a Number::Fraction that is really an integer');
-=======
 is($f2 ** $f, '1/4', 'Raising a Number::Fraction to a Number::Fraction');
 is($f ** $f3, '1/4', 'Raising a Number::Fraction to a Number::Fraction that is really an integer');
+
 is($f2 ** 0.5, '1/4', 'Raising a Number::Fraction to a float');
 is('27/8' ** '2/3', '9/4', 'Raising a Number::Fraction to an interesting Number::Fraction');
 is(0.25 ** '½', '1/2', 'Raising a nice decimal to a Number::Fraction');
->>>>>>> ed22a9d1
 
 done_testing();